import abc
import os

import nibabel as nib
import numpy as np
import pytorch_lightning as pl
import torch
import torch.nn.functional as F
import torchvision.transforms as transforms
from torch import optim, nn
from tqdm import tqdm

from unet3plus.loss.hybridLoss import HybridLoss
from unet3plus.models.UNet_3Plus import UNet_3Plus, UNet_3Plus_DeepSup, UNet_3Plus_DeepSup_CGM


class BaseUnetModule(pl.LightningModule, abc.ABC):
    """
    Based on https://github.com/hiepph/unet-lightning/blob/master/Unet.py
    """

    def __init__(
        self,
        learning_rate: float,
        weight_decay: float,
        cutoff_height: int,
        data_root: str,
        log_every_step: bool = False,
    ):
        super(BaseUnetModule, self).__init__()
        self.save_hyperparameters()

        self.learning_rate = learning_rate
        self.weight_decay = weight_decay
        self.data_root = data_root
        self.cutoff_height = cutoff_height
        self.log_every_step = log_every_step

        self.network = ...  # UNet_3Plus(n_channels)
        self.loss = ...  # F.binary_cross_entropy_with_logits

    def forward(self, x):
        return self.network(x)

    def configure_optimizers(self):
        optimizer = optim.RMSprop(
            self.parameters(), lr=self.learning_rate, weight_decay=self.weight_decay
        )
        return optimizer

    @abc.abstractmethod
    def compute_loss(self, batch, mode):
        x, y = batch
        y_hat = self(x)
        loss = self.loss(y_hat, y)
        self.log_stat(f"{mode}_bce_loss", loss)
        return loss

    @abc.abstractmethod
    def predict_mask(self, x):
        y_hat = self(x)
        y_hat = F.sigmoid(y_hat)
        return y_hat

    def update_pred_masks(self, batch):
        patches, coords, filenames, slice_idx, pts = batch
        coords = torch.stack(coords).transpose(0, 1)
        patch_original_size = pts[0].item()
        p = patch_original_size // 2
        resize = transforms.Resize(patch_original_size, antialias=True)

        open_files = {}
        for patch, coord, filename, slice_i in zip(
            patches, coords, filenames, slice_idx
        ):
            if torch.all(patch == 0):
                continue
            if coord[0] > self.cutoff_height:
                continue
            output = (
                resize(self.predict_mask(patch.unsqueeze(0)))
                .squeeze()
                .detach()
                .cpu()
                .numpy()
            )
            ix, iy = coord

            if filename not in open_files:
                open_files[filename] = np.load(filename)
            open_files[filename][
                0,
                slice_i,
                ix - p : ix + p,
                iy - p : iy + p,
            ] += output
            open_files[filename][
                1,
                slice_i,
                ix - p : ix + p,
                iy - p : iy + p,
            ] += 1

        for filename in open_files.keys():
            np.save(filename, open_files[filename])

    def compute_eval(self, mode):
        thresholds = np.linspace(0, 1, 11)
        smooth = 1e-6
        dice_scores = {}

        for filename in tqdm(
            os.listdir(os.path.join(self.data_root, f"ribfrac-{mode}-labels")),
            desc="Computing dice scores",
        ):
            f = os.path.join(self.data_root, f"ribfrac-{mode}-labels", filename)
            masks = nib.load(f).get_fdata().T.astype(int)
            f = os.path.join(
                self.data_root,
                f"{mode}-pred-masks",
                filename.replace("label.nii", "pred_mask.npy").replace(".gz", ""),
            )
            recon = np.load(f)
            recon_original_shape = recon.shape
            recon = recon[0] / recon[1]
            recon_side = recon.shape[-1]
            p = (recon_side - masks.shape[-1]) // 2
            recon = recon[:, p : recon_side - p, p : recon_side - p]
            recon[self.cutoff_height :] = 0
            for threshold in thresholds:
                dice_scores.setdefault(threshold, [])
                pred = (recon > threshold).astype(float)
                dice = (2 * (pred * masks).sum() + smooth) / (
                    pred.sum() + masks.sum() + smooth
                )
                dice_scores[threshold].append(dice)
            os.remove(f)
            np.save(f, np.zeros(recon_original_shape).astype(np.float16))

        for threshold in thresholds:
            dice_scores[threshold] = np.mean(dice_scores[threshold])
            self.log_stat(
                f"{mode}_dice_coeff_{np.round(threshold, 1)}", dice_scores[threshold], on_step=False
            )

    def log_stat(self, name, stat, on_step=True, prog_bar=False):
        on_step = on_step and self.log_every_step
        self.log(
            name,
            stat,
            on_step=on_step,
            on_epoch=True,
            prog_bar=prog_bar,
            logger=True,
        )

    def training_step(self, batch, batch_idx):
        loss = self.compute_loss(batch, "train")
        return loss

    def validation_step(self, batch, batch_idx):
        self.compute_loss(batch, "val")

    def test_step(self, batch, batch_idx):
        self.update_pred_masks(batch)

    def on_test_epoch_end(self) -> None:
        self.compute_eval("test")


class UNet3plusModule(BaseUnetModule):
    def __init__(self, n_channels, *args, **kwargs):
        super().__init__(*args, **kwargs)
        self.network = UNet_3Plus(n_channels)
        self.loss = F.binary_cross_entropy_with_logits

    def compute_loss(self, batch, mode):
        x, y = batch
        y_hat = self(x)
        loss = self.loss(y_hat, y)
        self.log_stat(f"{mode}_loss", loss, prog_bar=True)
        return loss

    def predict_mask(self, x):
        y_hat = self(x)
        y_hat = F.sigmoid(y_hat)
        return y_hat


class UNet3plusDsModule(BaseUnetModule):
    def __init__(self, n_channels, *args, **kwargs):
        super().__init__(*args, **kwargs)
        self.network = UNet_3Plus_DeepSup(n_channels)
        self.loss = HybridLoss()

    def compute_loss(self, batch, mode):
        x, y = batch
        d1_hat, d2_hat, d3_hat, d4_hat, d5_hat = self(x)
        loss = 0
        # TODO tmp: direct supervision on each level
        for i, d_hat in enumerate([d1_hat, d2_hat, d3_hat, d4_hat, d5_hat]):
            loss_d = self.loss(d_hat, y)
            loss += loss_d
            self.log_stat(f"{mode}_hybrid_loss_d{i+1}", loss_d)
        self.log_stat(f"{mode}_loss", loss, prog_bar=True)
        return loss

    def predict_mask(self, x):
        d1_hat, _, _, _, _ = self(x)
        return d1_hat


class UNet3plusDsCgmModule(BaseUnetModule):
    def __init__(self, n_channels, *args, **kwargs):
        super().__init__(*args, **kwargs)
        self.network = UNet_3Plus_DeepSup_CGM(n_channels)
        self.seg_loss = HybridLoss()
        self.bce_loss = F.binary_cross_entropy_with_logits

    def compute_loss(self, batch, mode):
        x, y = batch
        d1_hat, d2_hat, d3_hat, d4_hat, d5_hat, cls_hat = self(x)

        loss_seg = 0
        # TODO tmp: direct supervision on each level
        for i, d_hat in enumerate([d1_hat, d2_hat, d3_hat, d4_hat, d5_hat]):
            loss_d = self.seg_loss(d_hat, y)
            loss_seg += loss_d
            self.log_stat(f"{mode}_segmentation_loss_d{i+1}", loss_d)

        cls_true = (y.sum(dim=(1, 2, 3)) > 0).long()  # cls=0/1
        cls_true = F.one_hot(cls_true, num_classes=cls_hat.shape[1]).float()  # one-hot encoded, same shape as cls_hat
        loss_cls = self.bce_loss(cls_hat, cls_true)

        loss = loss_seg + loss_cls  # TODO lambda weight
        self.log_stat(f"{mode}_segmentation_loss", loss_seg)
        self.log_stat(f"{mode}_classification_loss", loss_cls)
        self.log_stat(f"{mode}_loss", loss, prog_bar=True)
        return loss

    def predict_mask(self, x):
        d1_hat, _, _, _, _, cls_hat = self(x)
        # cls is a tensor (B,2) with binary class probs
        cls = torch.argmax(cls_hat, dim=1)
<<<<<<< HEAD

=======
>>>>>>> 3c2017bc
        y_hat = d1_hat * cls  # TODO test ok
        return y_hat<|MERGE_RESOLUTION|>--- conflicted
+++ resolved
@@ -242,9 +242,5 @@
         d1_hat, _, _, _, _, cls_hat = self(x)
         # cls is a tensor (B,2) with binary class probs
         cls = torch.argmax(cls_hat, dim=1)
-<<<<<<< HEAD
-
-=======
->>>>>>> 3c2017bc
         y_hat = d1_hat * cls  # TODO test ok
         return y_hat